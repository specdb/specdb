""" Module to build a private DB
"""
from __future__ import print_function, absolute_import, division, unicode_literals

import numpy as np
import os, glob
import json
import h5py
import warnings
import pdb
import datetime

from astropy.table import Table, vstack, Column
from astropy.io import fits
from astropy.coordinates import SkyCoord, match_coordinates_sky
from astropy.time import Time

from linetools import utils as ltu
from linetools.spectra import io as lsio
from linetools.spectra.xspectrum1d import XSpectrum1D

from specdb.build import utils as spbu
from specdb.zem import utils as spzu
from specdb import defs


def grab_files(tree_root, skip_files=('c.fits', 'C.fits', 'e.fits',
                                      'E.fits', 'N.fits', 'old.fits'),
               only_conti=False, skip_folders=[]):
    """ Generate a list of FITS files within the file tree

    Parameters
    ----------
    tree_root : str
      Top level path of the tree of FITS files
    skip_files : tuple
      List of file roots to skip as primary files when ingesting
    only_conti : bool, optional
      Only grab files with separate continua files (mainly for QPQ)
    skip_folders : list, optional
      Skip any folder with these names

    Returns
    -------
    files : list
      List of FITS files
    meta_file : str or None
      Name of meta file in tree_root

    """
    walk = os.walk(tree_root)
    folders = ['/.']
    pfiles = []
    while len(folders) > 0:
        # Search for fits files
        ofiles = []
        for folder in folders:
            if folder in skip_folders:
                print("Skipping folder = {:s}".format(folder))
                continue
            if only_conti:
                ofiles += glob.glob(tree_root+'/'+folder+'/*_c.fits*')
            else:
                ofiles += glob.glob(tree_root+'/'+folder+'/*.fits*')
            # Eliminate error and continua files
            for ofile in ofiles:
                flg = True
                # Ugly loop
                for skip_file in skip_files:
                    if skip_file in ofile:
                        flg = False
                #
                if only_conti:
                    ofile = ofile.replace('_c','')
                    if not os.path.isfile(ofile):
                        print("{:s} not present".format(ofile))
                if flg:
                    # import pdb;pdb.set_trace()
                    pfiles.append(ofile)
        # walk
        folders = next(walk)[1]
    # Grab meta file (if one exists)
    mfile = glob.glob(tree_root+'/*_meta.json')
    if len(mfile) == 1:
        mfile = mfile[0]
    elif len(mfile) == 0:
        mfile = None
    else:
        raise IOError("Multiple meta files in branch {:s}.  Limit to one".format(tree_root))
    # Return
    return pfiles, mfile


def mk_meta(files, ztbl, fname=False, stype='QSO', skip_badz=False,
            mdict=None, parse_head=None, debug=False, chkz=False,
            verbose=False, specdb=None, sdb_key=None, **kwargs):
    """ Generate a meta Table from an input list of files

    Parameters
    ----------
    files : list
      List of FITS files
    ztbl : Table
      Table of redshifts.  Must include RA, DEC, ZEM, ZEM_SOURCE
      Used for RA/DEC if fname=False;  then requires SPEC_FILE too
    fname : bool, optional
      Attempt to parse RA/DEC from the file name
      Format must be
      SDSSJ######(.##)+/-######(.#)[x]
        where x cannot be a #. or +/-
    specdb : SpecDB, optional
      Database object to grab ID values from
      Requires sdb_key
    sdb_key : str, optional
      ID key in SpecDB object
    skip_badz : bool, optional
      Skip spectra without a parseable redshift (using the Myers catalog)
    parse_head : dict, optional
      Parse header for meta info with this dict
    mdict : dict, optional
      Input meta data in dict form e.g.  mdict=dict(INSTR='ESI')
    chkz : bool, optional
      If any sources have no parseable redshift, hit a set_trace

    Returns
    -------
    meta : Table
      Meta table
    """
    if specdb is not None:
        if sdb_key is None:
            raise IOError("Must specify sdb_key if you are passing in specdb")
    Rdicts = defs.get_res_dicts()
    #
    coordlist = []
    for ifile in files:
        if fname:
            # Starting index
            if 'SDSSJ' in ifile:
                i0 = ifile.find('SDSSJ')+4
            else:
                i0 = ifile.rfind('J')+1
            # Find end (ugly)
            for ii in range(i0+1,99999):
                if ifile[ii] in ('0','1','2','3','4','5','6','7','8','9',
                                 '.','+','-'):
                    continue
                else:
                    i1 = ii
                    break
            # Deal with .fits
            if ifile[i1-1] == '.':
                i1 -= 1
            # Get coord
            try:
                coord = ltu.radec_to_coord(ifile[i0:i1])
            except (UnboundLocalError, ValueError):
                pdb.set_trace()
        else:
            sname = ifile.split('/')[-1]
            mt = np.where(ztbl['SPEC_FILE'] == sname)[0]
            if len(mt) != 1:
                raise IndexError("NO MATCH FOR {:s}".format(sname))
            coord = ltu.radec_to_coord((ztbl['RA'][mt],
                                        ztbl['DEC'][mt]))[0]
        coordlist.append(coord)
    ras = np.array([coord.ra.degree for coord in coordlist])
    decs= np.array([coord.dec.degree for coord in coordlist])
    coords = SkyCoord(ra=ras, dec=decs, unit='deg')

    # Generate Meta Table
    maindb, tkeys = spbu.start_maindb(private=True)

    # Fill
    meta = Table()
    meta['RA'] = coords.ra.deg
    meta['DEC'] = coords.dec.deg
    meta['STYPE'] = [str(stype)]*len(meta)
    meta['flag_survey'] = [1]*len(meta)

    zem, zsource = spzu.zem_from_radec(meta['RA'], meta['DEC'], ztbl)
    badz = zem <= 0.
    if np.sum(badz) > 0:
        if skip_badz:
            warnings.warn("Skipping {:d} entries without a parseable redshift".format(
                np.sum(badz)))
        else:
            if chkz:  # Turn this on to hit a stop instead of an Exception
                pdb.set_trace()
            else:
                raise ValueError("{:d} entries without a parseable redshift".format(
                    np.sum(badz)))
    meta['zem'] = zem
    meta['sig_zem'] = 0.  # Need to add
    meta['flag_zem'] = zsource
    # Cut
    meta = meta[~badz]

    # specdb IDs
    if sdb_key is not None:
        meta[sdb_key] = [-9999]*len(meta)
        if sdb_key not in maindb.keys():
            maindb[sdb_key] = [-9999]*len(maindb)
        c_igmsp = SkyCoord(ra=specdb.qcat.cat['RA'], dec=specdb.qcat.cat['DEC'], unit='deg')
        c_new = SkyCoord(ra=meta['RA'], dec=meta['DEC'], unit='deg')
        # Find new sources
        idx, d2d, d3d = match_coordinates_sky(c_new, c_igmsp, nthneighbor=1)
        cdict = defs.get_cat_dict()
        mtch = d2d < cdict['match_toler']
        meta[sdb_key][mtch] = specdb.qcat.cat[sdb_key][idx[mtch]]

    # Stack (primarily as a test)
    try:
        maindb = vstack([maindb,meta], join_type='exact')
    except:
        pdb.set_trace()
    maindb = maindb[1:]

    # SPEC_FILE
    maindb['SPEC_FILE'] = np.array(files)[~badz]

    # Try Header?
    if parse_head is not None:
        # Setup to store
        plist = {}
        for key in parse_head.keys():
            plist[key] = []
        # Loop on files
        for sfile in maindb['SPEC_FILE']:
            if verbose:
                print('Parsing {:s}'.format(sfile))
            head = fits.open(sfile)[0].header
            for key,item in parse_head.items():
                # R
                if key == 'R':
                    if parse_head[key] == True:
                        try:
                            plist[key].append(spbu.set_resolution(head))
                        except ValueError:
                            if mdict is not None:
                                try:
                                    plist[key].append(mdict['R'])
                                except KeyError:
                                    pdb.set_trace()
                            else:
                                pdb.set_trace()
                                plist[key].append(0.)
                    else:
                        raise ValueError("Set something else for R")
                elif key == 'DATE-OBS':
                    tval = Time(head[item].replace('/','-'), format='isot', out_subfmt='date')
                    plist[key].append(tval.iso)
                else:
                    plist[key].append(head[item])
            # INSTRUMENT SPECIFIC
            try:
                instr = head['INSTRUME']
            except KeyError:
                instr = 'none'
            if 'LRIS' in instr:
                if 'GRATING' not in plist.keys():
                    plist['GRATING'] = []
                    plist['INSTR'] = []
                    plist['R'] = []
                try:
                    det = head['DETECTOR']
                except KeyError:
                    if head['OUTFILE'] == 'lred':
                        det = 'LRIS-R'
                    else:
                        det = 'LRIS-B'
                if 'LRIS-R' in det:
                    plist['GRATING'].append(head['GRANAME'])
                    plist['INSTR'].append('LRISr')
                else:
                    plist['GRATING'].append(head['GRISNAME'])
                    plist['INSTR'].append('LRISb')
                # Resolution
                res = Rdicts[plist['INSTR'][-1]][plist['GRATING'][-1]]
                try:
                    sname = head['SLITNAME']
                except KeyError:
                    swidth = 1.
                else:
                    swidth = defs.slit_width(sname)
                plist['R'].append(res/swidth)
        # Finish
        for key in plist.keys():
            maindb[key] = plist[key]
    # mdict
    if mdict is not None:
        for key,item in mdict.items():
            maindb[key] = [item]*len(meta)

    # EPOCH
    if 'EPOCH' not in maindb.keys():
        warnings.warn("EPOCH not defined.  Filling with 2000.")
        maindb['EPOCH'] = 2000.

    # Fill in empty columns with warning
    mkeys = maindb.keys()
    req_clms = defs.get_req_clms(sdb_key=sdb_key)
    for clm in req_clms:
        if clm not in mkeys:
            if clm not in ['NPIX','WV_MIN','WV_MAX']:  # File in ingest_spec
                warnings.warn("Meta Column {:s} not defined.  Filling with DUMMY".format(clm))
                if clm == 'DATE-OBS':
                    maindb[clm] = ['9999-1-1']*len(maindb)
                else:
                    maindb[clm] = ['DUMMY']*len(maindb)

    # Return
    if debug:
        maindb[['RA', 'DEC', 'SPEC_FILE']].pprint(max_width=120)
        pdb.set_trace()
    return maindb


def dumb_spec():
    """ Generate a dummy spectrum
    Returns
    -------

    """
    npix = 1000
    dspec = XSpectrum1D.from_tuple((np.arange(npix)+5000., np.ones(npix),
                                   np.ones(npix)))
    #
    return dspec


def ingest_spectra(hdf, sname, meta, max_npix=10000, chk_meta_only=False,
                   refs=None, verbose=False, badf=None,
                   grab_conti=False, **kwargs):
    """ Ingest the spectra
    Parameters
    ----------
    hdf : hdf5 pointer
    sname : str
      Name of dataset
    meta : Table
    max_npix : int, optional
      Maximum length of the spectra
    chk_meta_only : bool, optional
      Only check meta file;  will not write
    refs : list, optional
      list of dicts with reference info
    badf : list, optional
      List of bad spectra [use only if you know what you are doing!]
    grab_conti : bool, optional
      Grab continua.  They should exist but do not have to

    Returns
    -------

    """
    # Add Survey
    print("Adding {:s} survey to DB".format(sname))
    grp = hdf.create_group(sname)
    # Spectra
    nspec = len(meta)
    dtypes=[(str('wave'), 'float64', (max_npix)),
           (str('flux'), 'float32', (max_npix)),
           (str('sig'),  'float32', (max_npix))]
    dkeys = ['wave','flux','sig']
    if grab_conti:
        dtypes += [(str('co'),   'float32', (max_npix))]
        dkeys += ['co']
    data = np.ma.empty((1,), dtype=dtypes)
    # Init
    spec_set = hdf[sname].create_dataset('spec', data=data, chunks=True,
                                         maxshape=(None,), compression='gzip')
    spec_set.resize((nspec,))
    wvminlist = []
    wvmaxlist = []
    npixlist = []
    # Loop
    for jj,member in enumerate(meta['SPEC_FILE']):
        # Extract
        f = member
        # Parse name
        fname = f.split('/')[-1]
        if verbose:
            print(fname)
        # Read
        if badf is not None:
            for ibadf in badf:
                if ibadf in f:
                    spec = dumb_spec()
                else:
                    try:
                        spec = lsio.readspec(f)#, **kwargs)
                    except ValueError:  # Probably a continuum problem
                        pdb.set_trace()
        else:
            spec = lsio.readspec(f)#, **kwargs)
        # npix
        head = spec.header
        npix = spec.npix
        if npix > max_npix:
            raise ValueError("Not enough pixels in the data... ({:d} vs {:d})".format(
                    npix, max_npix))
        # Some fiddling about
        for key in dkeys:
            data[key] = 0.  # Important to init (for compression too)
        data['flux'][0][:npix] = spec.flux.value
        data['sig'][0][:npix] = spec.sig.value
        data['wave'][0][:npix] = spec.wavelength.value
        if grab_conti:
            if spec.co_is_set:
                data['co'][0][:npix] = spec.co.value
        # Meta
        wvminlist.append(np.min(data['wave'][0][:npix]))
        wvmaxlist.append(np.max(data['wave'][0][:npix]))
        npixlist.append(npix)
        # Set
        spec_set[jj] = data

    # Add columns
    meta.add_column(Column(npixlist, name='NPIX'))
    meta.add_column(Column(wvminlist, name='WV_MIN'))
    meta.add_column(Column(wvmaxlist, name='WV_MAX'))

    # Add HDLLS meta to hdf5
    if spbu.chk_meta(meta):#, skip_igmid=True):
        if chk_meta_only:
            pdb.set_trace()
        hdf[sname]['meta'] = meta
    else:
        pdb.set_trace()
        raise ValueError("meta file failed")
    # References
    if refs is not None:
        jrefs = ltu.jsonify(refs)
        hdf[sname]['meta'].attrs['Refs'] = json.dumps(jrefs)
    #
    return


def mk_db(dbname, tree, outfil, ztbl, version='v00', **kwargs):
    """ Generate the DB

    Parameters
    ----------
    dbname : str
      Name for the database
    trees : str
      Path to top level of the tree of FITS files
    outfil : str
      Output file name for the hdf5 file
    ztbl : Table
      See above
    version : str, optional
      Version code

    Returns
    -------

    """
<<<<<<< HEAD
    from specdb import defs
    # Find the branches
    branches = glob.glob(tree+'/*')
    branches.sort()
=======
    from specdb import defs as igmsp_defs
>>>>>>> 65747b23
    # HDF5 file
    hdf = h5py.File(outfil,'w')

    # Defs
    zpri = defs.z_priority()
    sdict = {}

    # Main DB Table
    maindb, tkeys = spbu.start_maindb(private=True)
    maindb['PRIV_ID'] = -1  # To get the indexing right
    tkeys += ['PRIV_ID']

    # MAIN LOOP
<<<<<<< HEAD
    for ss,branch in enumerate(branches):
        print('Working on branch: {:s}'.format(branch))
=======
    for ss, tree in enumerate(trees):
        print('Working on tree: {:s}'.format(tree))
>>>>>>> 65747b23
        # Files
        fits_files, meta_file = grab_files(branch)
        # Meta
        maxpix, phead, mdict, stype = 10000, None, None, 'QSO'
        if meta_file is not None:
            # Load
            meta_dict = ltu.loadjson(meta_file)
            # Maxpix
            if 'maxpix' in meta_dict.keys():
                maxpix = meta_dict['maxpix']
            # STYPE
            if 'stype' in meta_dict.keys():
                stype = meta_dict['stype']
            # Parse header
            if 'parse_head' in meta_dict.keys():
                phead = meta_dict['parse_head']
            if 'meta_dict' in meta_dict.keys():
                mdict = meta_dict['meta_dict']
        full_meta = mk_meta(fits_files, ztbl,
                            parse_head=phead, mdict=mdict, **kwargs)
        # Survey IDs
        flag_s = 2**ss
        name = branch.split('/')[-1]
        sdict[name] = flag_s
        if ss == 0:
            ids = np.arange(len(full_meta), dtype=int)
            full_meta['PRIV_ID'] = ids
            full_meta['flag_survey'] = flag_s
            cut = full_meta
        else:
            cut, new, ids = spbu.set_new_ids(maindb, full_meta, idkey='PRIV_ID')
            cut['flag_survey'] = [flag_s]*len(cut)
            midx = np.array(maindb['PRIV_ID'][ids[~new]])
            maindb['flag_survey'][midx] += flag_s   # ASSUMES NOT SET ALREADY
        # Catalog
        cat_meta = cut[tkeys]
        assert spbu.chk_maindb_join(maindb, cat_meta)
        # Append
        maindb = vstack([maindb,cat_meta], join_type='exact')
        if ss == 0:
            maindb = maindb[1:]  # Eliminate dummy line
        # Ingest
        ingest_spectra(hdf, name, full_meta, max_npix=maxpix, **kwargs)

    # Write
    hdf['catalog'] = maindb
    hdf['catalog'].attrs['NAME'] = str(dbname)
    hdf['catalog'].attrs['EPOCH'] = 2000.
    hdf['catalog'].attrs['Z_PRIORITY'] = zpri
    hdf['catalog'].attrs['SURVEY_DICT'] = json.dumps(ltu.jsonify(sdict))
    hdf['catalog'].attrs['CREATION_DATE'] = str(datetime.date.today().strftime('%Y-%b-%d'))
    hdf['catalog'].attrs['VERSION'] = version
    hdf.close()
    print("Wrote {:s} DB file".format(outfil))

<|MERGE_RESOLUTION|>--- conflicted
+++ resolved
@@ -75,7 +75,6 @@
                     if not os.path.isfile(ofile):
                         print("{:s} not present".format(ofile))
                 if flg:
-                    # import pdb;pdb.set_trace()
                     pfiles.append(ofile)
         # walk
         folders = next(walk)[1]
@@ -457,14 +456,10 @@
     -------
 
     """
-<<<<<<< HEAD
     from specdb import defs
     # Find the branches
     branches = glob.glob(tree+'/*')
     branches.sort()
-=======
-    from specdb import defs as igmsp_defs
->>>>>>> 65747b23
     # HDF5 file
     hdf = h5py.File(outfil,'w')
 
@@ -478,13 +473,8 @@
     tkeys += ['PRIV_ID']
 
     # MAIN LOOP
-<<<<<<< HEAD
     for ss,branch in enumerate(branches):
         print('Working on branch: {:s}'.format(branch))
-=======
-    for ss, tree in enumerate(trees):
-        print('Working on tree: {:s}'.format(tree))
->>>>>>> 65747b23
         # Files
         fits_files, meta_file = grab_files(branch)
         # Meta
