--- conflicted
+++ resolved
@@ -75,21 +75,10 @@
                         raise ValueError("Two keys with ID in them.  You must specify idkey directly.")
                     self.idkey = key
         # Survey dict
-<<<<<<< HEAD
-        self.group_dict = json.loads(hdf['catalog'].attrs['SURVEY_DICT'])
+        self.group_dict = json.loads(hdf['catalog'].attrs['GROUP_DICT'])
         self.groups = list(self.group_dict.keys())
         if self.verbose:
             print("Available groups: {}".format(self.groups))
-=======
-        try:
-            self.survey_dict = json.loads(hdf['catalog'].attrs['SURVEY_DICT'])
-        except KeyError:
-            self.survey_dict = json.loads(hdf['catalog'].attrs['GROUP_DICT'])
-        hdf.close()
-
-    def in_surveys(self, input_surveys, return_list=True):
-        """ Return a list of input surveys that are in the DB
->>>>>>> 2756aad0
 
     def chk_in_group(self, IDs, group):
         """ Check whether a set of IDs are in a specified group
@@ -110,7 +99,7 @@
         cat_rows = match_ids(IDs, self.cat[self.idkey].data)
         # Flags
         sflag = self.group_dict[group]
-        flags = self.cat['flag_survey'][cat_rows]
+        flags = self.cat['flag_group'][cat_rows]
         # Query on binary
         query = (flags % (sflag*2)) >= sflag
         # Answer
@@ -186,20 +175,12 @@
         if IDs is None:
             IDs = self.cat[self.idkey].data
         # Flags
-<<<<<<< HEAD
         cat_rows = match_ids(IDs, self.cat[self.idkey].data)
-        fs = self.cat['flag_survey'][cat_rows].data
+        fs = self.cat['flag_group'][cat_rows].data
         msk = np.zeros_like(fs).astype(int)
         for group in groups:
             flag = self.group_dict[group]
             # In the group?
-=======
-        fs = cut_cat['flag_group']
-        msk = np.array([False]*len(cut_cat))
-        for survey in surveys:
-            flag = self.survey_dict[survey]
-            # In the survey?
->>>>>>> 2756aad0
             query = (fs % (flag*2)) >= flag
             msk[query] += 1
         if in_all:
@@ -367,7 +348,6 @@
         self.cat['DEC'].format = '8.4f'
         self.cat['zem'].format = '6.3f'
         self.cat['sig_zem'].format = '5.3f'
-<<<<<<< HEAD
 
     def groups_containing_IDs(self, IDs, igroup=None):
         """ Return a list of all groups that contain all of the input IDs
@@ -402,14 +382,6 @@
                 gd_groups.append(group)
         # Return
         return gd_groups
-=======
-        # Surveys
-        unif = np.unique(self.cat['flag_group'])
-        all_surveys = []
-        for ifs in unif:
-            all_surveys += icu.flag_to_surveys(ifs, self.survey_dict)
-        self.surveys = list(np.unique(all_surveys))
->>>>>>> 2756aad0
 
     def __repr__(self):
         txt = '<{:s}:  Catalog has {:d} sources\n'.format(self.__class__.__name__,
